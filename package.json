{
  "name": "ts2dart",
  "version": "0.1.0",
  "description": "Transpile TypeScript code to Dart",
  "main": "main.js",
  "directories": {
    "test": "test"
  },
  "dependencies": {
<<<<<<< HEAD
    "typescript": "Microsoft/TypeScript"
=======
    "source-map-support": "^0.2.9",
    "typescript": "^1.4.1"
>>>>>>> 70cece7c
  },
  "devDependencies": {
    "chai": "^2.1.1",
    "gulp": "^3.8.11",
    "gulp-mocha": "^2.0.0",
<<<<<<< HEAD
    "gulp-typescript": "ivogabe/gulp-typescript",
=======
    "gulp-sourcemaps": "^1.5.0",
    "gulp-typescript": "^2.4.2",
>>>>>>> 70cece7c
    "merge2": "^0.3.1",
    "typescript": "Microsoft/TypeScript",
    "which": "^1.0.9"
  },
  "scripts": {
    "test": "echo \"Error: no test specified\" && exit 1"
  },
  "repository": {
    "type": "git",
    "url": "https://github.com/alexeagle/ts2dart.git"
  },
  "keywords": [
    "typescript",
    "dart"
  ],
  "author": "Alex Eagle <alexeagle@google.com> (https://angularjs.org/)",
  "license": "Apache 2.0",
  "bugs": {
    "url": "https://github.com/alexeagle/ts2dart/issues"
  },
  "homepage": "https://github.com/alexeagle/ts2dart"
}<|MERGE_RESOLUTION|>--- conflicted
+++ resolved
@@ -7,23 +7,15 @@
     "test": "test"
   },
   "dependencies": {
-<<<<<<< HEAD
+    "source-map-support": "^0.2.9",
     "typescript": "Microsoft/TypeScript"
-=======
-    "source-map-support": "^0.2.9",
-    "typescript": "^1.4.1"
->>>>>>> 70cece7c
   },
   "devDependencies": {
     "chai": "^2.1.1",
     "gulp": "^3.8.11",
     "gulp-mocha": "^2.0.0",
-<<<<<<< HEAD
+    "gulp-sourcemaps": "^1.5.0",
     "gulp-typescript": "ivogabe/gulp-typescript",
-=======
-    "gulp-sourcemaps": "^1.5.0",
-    "gulp-typescript": "^2.4.2",
->>>>>>> 70cece7c
     "merge2": "^0.3.1",
     "typescript": "Microsoft/TypeScript",
     "which": "^1.0.9"
