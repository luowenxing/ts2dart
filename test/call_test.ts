--- conflicted
+++ resolved
@@ -30,16 +30,10 @@
     expectTranslate('new Foo();').to.equal('new Foo();');
     expectTranslate('new Foo(1, 2);').to.equal('new Foo(1, 2);');
     expectTranslate('new Foo<number, string>(1, 2);').to.equal('new Foo<num, String>(1, 2);');
-<<<<<<< HEAD
-  });
-  it('throws away generic type parameters',
-     () => { expectTranslate('var s = foo<string>();').to.equal('var s = foo();'); });
-=======
   });
   it('supports generic type parameters', () => {
     expectTranslate('var s = foo<string>();').to.equal('var s = foo /* < String > */ ();');
   });
->>>>>>> 841e884d
   it('translates "super()" constructor calls', () => {
     expectTranslate('class X { constructor() { super(1); } }').to.equal(`class X {
   X() : super(1) {
